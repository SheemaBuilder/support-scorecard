import { EngineerMetrics } from "./types";
import { nameToIdMap } from "./engineerMap.js";

// Backend proxy URL - always use relative URLs for Vite proxy
const getApiBaseUrl = () => {
<<<<<<< HEAD
  console.log("🔄 Using relative URLs for API requests");
=======
  // Always use relative URLs - this will work with proxy configuration
>>>>>>> 7047853e
  return "/api/zendesk";
};

// Check if we're in a cloud environment where localhost isn't available
const isCloudEnvironment = () => {
  return (
    window.location.hostname !== "localhost" &&
    window.location.hostname !== "127.0.0.1"
  );
};

// NOTE: All mock data functionality has been removed - only real-time Zendesk data is used

// Check if backend is available
async function checkBackendHealth(): Promise<boolean> {
  try {
<<<<<<< HEAD
    console.log("🏥 Checking backend health...");
    // Create timeout signal for fetch request
    const controller = new AbortController();
    const timeoutId = setTimeout(() => controller.abort(), 5000);

    const response = await fetch("/api/health", {
      method: "GET",
      headers: {
        "Content-Type": "application/json",
      },
      signal: controller.signal,
    });

=======
    const healthUrl = "/api/health";
    console.log("Checking backend health at:", healthUrl);

    // Add timeout to prevent hanging
    const controller = new AbortController();
    const timeoutId = setTimeout(() => controller.abort(), 3000); // 3 second timeout

    const response = await fetch(healthUrl, { signal: controller.signal });
>>>>>>> 7047853e
    clearTimeout(timeoutId);

    if (!response.ok) {
      console.warn(
<<<<<<< HEAD
        "❌ Backend health check failed - response not ok:",
        response.status,
=======
        "Health check failed:",
        response.status,
        response.statusText,
>>>>>>> 7047853e
      );
      return false;
    }

    const responseText = await response.text();
    const data = JSON.parse(responseText);
    const isHealthy = data.status === "OK";
<<<<<<< HEAD
    console.log(
      isHealthy ? "✅ Backend is healthy" : "❌ Backend is not healthy",
    );
    return isHealthy;
  } catch (error) {
    console.warn("❌ Backend health check failed with error:", error);
=======
    console.log("Backend health check result:", isHealthy);
    return isHealthy;
  } catch (error) {
    if (error.name === "AbortError") {
      console.warn("Backend health check timed out");
    } else {
      console.warn("Backend health check failed:", error);
    }
>>>>>>> 7047853e
    return false;
  }
}

// Generic API request function to backend proxy
async function apiRequest<T>(
  endpoint: string,
  params?: URLSearchParams,
): Promise<T> {
  const baseUrl = getApiBaseUrl();

  // Construct relative URL for proxy
  let urlString = `${baseUrl}${endpoint}`;
  if (params) {
    urlString += `?${params.toString()}`;
  }

  console.log(`🌐 Making API request to: ${urlString}`);
  console.log(`🌐 Base URL: ${baseUrl}, Endpoint: ${endpoint}`);

  try {
<<<<<<< HEAD
    // Add timeout to prevent hanging on rate limits - increased for rate limit handling
    const controller = new AbortController();
    const timeoutId = setTimeout(() => controller.abort(), 120000); // 2 minute timeout for rate limits

    const response = await fetch(url.toString(), {
      signal: controller.signal,
    });

    clearTimeout(timeoutId);
=======
    const response = await fetch(urlString);
>>>>>>> 7047853e

    console.log(`📋 Response status: ${response.status}`);
    console.log(
      `📋 Response headers:`,
      Object.fromEntries(response.headers.entries()),
    );

<<<<<<< HEAD
    if (!response.ok) {
      // For error responses, try to read the error details
      let errorText: string = `HTTP ${response.status} ${response.statusText}`;

      try {
        // Read as text first to avoid stream consumption issues
        const responseText = await response.text();
        console.log("📄 Raw error response:", responseText);

        if (responseText) {
          try {
            // Try to parse as JSON
            const errorData = JSON.parse(responseText);
            errorText = errorData.error || errorData.message || responseText;
            console.log("📄 Parsed error JSON:", errorData);
          } catch (jsonParseError) {
            // If not valid JSON, use the raw text
            errorText = responseText;
            console.log("📄 Using raw text as error");
          }
        }
      } catch (readError) {
        console.warn("⚠️ Could not read error response:", readError);
      }

      console.error(`API error response:`, errorText);

      // Handle specific backend errors
      if (errorText.includes("Rate limit protection active")) {
        throw new Error(errorText);
      }

      throw new Error(
        `API error: ${response.status} ${response.statusText} - ${errorText}`,
      );
    }

    // For successful responses, read as JSON directly
    const contentType = response.headers.get("content-type");
    try {
      if (contentType && contentType.includes("application/json")) {
        return await response.json();
      } else {
        // For non-JSON responses, read as text
        const responseText = await response.text();
        console.warn("Non-JSON response received:", contentType);
        return responseText as T;
      }
    } catch (parseError) {
      console.error("Failed to parse response:", parseError);
      throw new Error("Failed to parse response from server");
=======
    // Read response text once, regardless of status
    let responseText: string;
    try {
      // Check if the body has already been read
      if (response.bodyUsed) {
        console.error('❌ Response body has already been consumed');
        throw new Error('Response body has already been read');
      }
      responseText = await response.text();
    } catch (streamError) {
      console.error("❌ Failed to read response stream:", streamError);
      throw new Error("Failed to read response from server");
    }

    console.log(`📄 Raw response length: ${responseText.length} characters`);
    console.log(`📄 Raw response preview: ${responseText.substring(0, 300)}`);

    // Check if response was not ok AFTER reading the text
    if (!response.ok) {
      console.error(`❌ API error response:`, responseText);
      throw new Error(
        `API error: ${response.status} ${response.statusText} - ${responseText}`,
      );
    }

    // Parse as JSON
    try {
      const jsonData = JSON.parse(responseText);
      console.log(`✅ Parsed JSON successfully:`, {
        keys: Object.keys(jsonData),
        dataPreview: jsonData,
      });
      return jsonData;
    } catch (jsonError) {
      console.error(`❌ Failed to parse JSON:`, responseText.substring(0, 500));
      throw new Error(`Invalid JSON response: ${jsonError}`);
>>>>>>> 7047853e
    }
  } catch (error) {
    console.error(`��� API request failed for ${urlString}:`, error);

    // Handle specific error types
    if (error instanceof Error && error.name === "AbortError") {
      throw new Error(
        `Request timeout after 2 minutes (likely due to rate limits): ${url.toString()}`,
      );
    }

    // Handle specific error types
    if (error instanceof Error) {
      // Check for rate limit errors from backend
      if (error.message.includes("Rate limit protection active")) {
        // Extract wait time if possible
        const waitMatch = error.message.match(/(\d+) seconds/);
        const waitTime = waitMatch ? waitMatch[1] : "2-3 minutes";
        throw new Error(
          `Rate limit active. Please wait ${waitTime} seconds before trying again.`,
        );
      }

      // Handle fetch failures
      if (error.message.includes("Failed to fetch")) {
        throw new Error(
          "Network connection issue. Please wait 30 seconds and try 'Pull Data' again.",
        );
      }
    }

    throw error;
  }
}

// Zendesk API types
interface ZendeskUser {
  id: number;
  name: string;
  email: string;
  role: string;
  active: boolean;
  created_at: string;
  updated_at: string;
}

interface ZendeskTicket {
  id: number;
  subject: string;
  status: "new" | "open" | "pending" | "hold" | "solved" | "closed";
  priority: "low" | "normal" | "high" | "urgent";
  type: "problem" | "incident" | "question" | "task";
  assignee_id: number | null;
  requester_id: number;
  submitter_id: number;
  created_at: string;
  updated_at: string;
  solved_at: string | null;
  tags: string[];
  custom_fields: Array<{
    id: number;
    value: string | number | boolean | null;
  }>;
}

interface ZendeskUsersResponse {
  users: ZendeskUser[];
  next_page: string | null;
  previous_page: string | null;
  count: number;
}

interface ZendeskTicketsResponse {
  tickets: ZendeskTicket[];
  next_page: string | null;
  previous_page: string | null;
  count: number;
}

// API functions
export async function getUsers(): Promise<ZendeskUser[]> {
<<<<<<< HEAD
  console.log("🎯 Fetching engineers by specific IDs from nameToIdMap");
  const engineerEntries = Array.from(nameToIdMap.entries());
  console.log("📋 Engineer entries:", engineerEntries);
  console.log(
    `⏱️  Processing ${engineerEntries.length} engineers sequentially to avoid rate limits...`,
  );

  const users: ZendeskUser[] = [];
  let processed = 0;

  for (const [name, id] of engineerEntries) {
    processed++;
    console.log(
      `[${processed}/${engineerEntries.length}] Processing engineer: ${name}`,
    );

    // Add a longer delay every few requests
    if (processed % 3 === 0) {
      console.log("��� Taking a longer break to avoid rate limits...");
      await new Promise((resolve) => setTimeout(resolve, 5000)); // 5 second break every 3 requests
    }
    try {
      console.log(`👤 Fetching engineer: ${name} (ID: ${id})`);
      const response = await apiRequest<{ user: ZendeskUser }>(`/users/${id}`);
      users.push(response.user);
      console.log(
        `✅ Successfully fetched: ${response.user.name} (actual name: ${response.user.name})`,
      );

      // Add longer delay between requests to avoid rate limits
      await new Promise((resolve) => setTimeout(resolve, 2000)); // 2 second delay
    } catch (error) {
      console.warn(`❌ Failed to fetch engineer ${name} (ID: ${id}):`, error);

      // Handle AbortError specifically
      if (error instanceof Error && error.name === "AbortError") {
        console.warn(`⏰ Request timeout for ${name}, creating placeholder`);
      }

      // Create a placeholder user if the ID doesn't exist or request failed
      const placeholderUser: ZendeskUser = {
        id: id,
        name: name,
        email: `${name.toLowerCase().replace(" ", ".")}@placeholder.com`,
        role: "agent",
        active: true,
        created_at: new Date().toISOString(),
        updated_at: new Date().toISOString(),
      };
      users.push(placeholderUser);
      console.log(`📝 Created placeholder for: ${name}`);
    }
  }

  console.log(`📊 Total engineers: ${users.length}/${nameToIdMap.size}`);
  return users;
=======
  try {
    const response = await apiRequest<ZendeskUsersResponse>("/users");
    console.log("🔍 getUsers() success:", response.users.length, "users");
    return response.users;
  } catch (error) {
    console.warn(
      "Failed to fetch users, returning empty array:",
      error.message,
    );
    return [];
  }
>>>>>>> 7047853e
}

export async function getTickets(
  startDate?: Date,
  endDate?: Date,
): Promise<ZendeskTicket[]> {
<<<<<<< HEAD
  const params = new URLSearchParams();

  if (startDate && endDate) {
    params.append("start_date", startDate.toISOString());
    params.append("end_date", endDate.toISOString());
    console.log(
      `🔍 Date filter - Start: ${startDate.toISOString()}, End: ${endDate.toISOString()}`,
    );
  }

  const response = await apiRequest<ZendeskTicketsResponse>("/tickets", params);

  // Debug ticket 20225 specifically
  const ticket20225 = response.tickets.find((t) => t.id === 20225);
  if (ticket20225) {
    console.log(`🎫 Found ticket 20225 in API response:`, {
      id: ticket20225.id,
      status: ticket20225.status,
      created_at: ticket20225.created_at,
      assignee_id: ticket20225.assignee_id,
      subject: ticket20225.subject.substring(0, 50) + "...",
    });
  } else {
    console.log(
      `❌ Ticket 20225 NOT found in API response (total tickets: ${response.tickets.length})`,
    );
  }

  return response.tickets;
}

export async function getTicketById(ticketId: number): Promise<ZendeskTicket> {
  console.log(`🎫 Fetching ticket by ID: ${ticketId}`);
  const response = await apiRequest<{ ticket: ZendeskTicket }>(
    `/tickets/${ticketId}`,
  );
  console.log(`✅ Successfully fetched ticket ${ticketId}:`, response.ticket);
  return response.ticket;
}

export async function getSatisfactionRatings(
  startDate?: Date,
  endDate?: Date,
): Promise<ZendeskSatisfactionRating[]> {
  const params = new URLSearchParams();
=======
  try {
    const params = new URLSearchParams();

    console.log("📅 getTickets() called with dates:", {
      startDate: startDate?.toISOString(),
      endDate: endDate?.toISOString(),
      startDateLocal: startDate?.toLocaleDateString(),
      endDateLocal: endDate?.toLocaleDateString(),
    });

    if (startDate && endDate) {
      params.append("start_date", startDate.toISOString());
      params.append("end_date", endDate.toISOString());
      console.log("📅 Date params added to API call:", params.toString());
    } else {
      console.log("⚠️ No date filters applied - fetching all tickets");
    }

    const response = await apiRequest<ZendeskTicketsResponse>(
      "/tickets",
      params,
    );
    console.log("🔍 getTickets() success:", response.tickets.length, "tickets");

    // Check if ticket 19934 is in the response
    const ticket19934 = response.tickets.find((t) => t.id === 19934);
    if (ticket19934) {
      console.log("🎯 Ticket 19934 found in API response!");
      console.log("🎯 Ticket 19934 details:", {
        id: ticket19934.id,
        assignee_id: ticket19934.assignee_id,
        status: ticket19934.status,
        created_at: ticket19934.created_at,
        custom_fields_count: ticket19934.custom_fields?.length || 0,
      });
    } else {
      console.log("❌ Ticket 19934 NOT found in API response");
      console.log(
        "📝 Sample ticket IDs:",
        response.tickets.slice(0, 10).map((t) => t.id),
      );
    }
>>>>>>> 7047853e

    return response.tickets;
  } catch (error) {
    console.warn(
      "Failed to fetch tickets, returning empty array:",
      error.message,
    );
    return [];
  }
}

// Data transformation functions
export function calculateEngineerMetrics(
  user: ZendeskUser,
  tickets: ZendeskTicket[],
<<<<<<< HEAD
  satisfactionRatings: ZendeskSatisfactionRating[],
  startDate?: Date,
  endDate?: Date,
=======
>>>>>>> 7047853e
): EngineerMetrics {
  const userTickets = tickets.filter(
    (ticket) => ticket.assignee_id === user.id,
  );

  // Debug ticket 20225 for this user
  const ticket20225 = userTickets.find((t) => t.id === 20225);
  if (ticket20225) {
    console.log(`🎯 Ticket 20225 assigned to ${user.name} (ID: ${user.id}):`, {
      status: ticket20225.status,
      created_at: ticket20225.created_at,
      solved_at: ticket20225.solved_at,
    });
  }

  // Calculate metrics with proper date filtering for solved tickets
  let closedTickets = userTickets.filter(
    (ticket) => ticket.status === "closed" || ticket.status === "solved",
  );

  // Apply date filtering based on when tickets were actually solved
  if (startDate && endDate) {
    console.log(
      `🔍 Filtering ${user.name}'s closed tickets by solved date: ${startDate.toISOString()} to ${endDate.toISOString()}`,
    );

    const originalCount = closedTickets.length;
    closedTickets = closedTickets.filter((ticket) => {
      // For solved tickets, use solved_at date; for closed tickets without solved_at, use updated_at
      const solvedDate = ticket.solved_at
        ? new Date(ticket.solved_at)
        : new Date(ticket.updated_at);
      const isInRange = solvedDate >= startDate && solvedDate <= endDate;

      if (!isInRange && ticket.id === 20225) {
        console.log(
          `❌ Ticket 20225 excluded - solved: ${ticket.solved_at}, updated: ${ticket.updated_at}, range: ${startDate.toISOString()} to ${endDate.toISOString()}`,
        );
      }

      return isInRange;
    });

    console.log(
      `📊 ${user.name}: ${originalCount} total closed → ${closedTickets.length} in date range`,
    );
  }

  // Debug closed tickets for users with ticket 20225
  if (ticket20225) {
    console.log(
      `📊 ${user.name} total tickets: ${userTickets.length}, closed: ${closedTickets.length}`,
    );
    console.log(
      `🔍 Ticket 20225 counted as closed: ${closedTickets.some((t) => t.id === 20225)}`,
    );
  }

  const openTickets = userTickets.filter(
    (ticket) =>
      ticket.status === "new" ||
      ticket.status === "open" ||
      ticket.status === "pending",
  );

  console.log(`🔍 ${user.name} ticket breakdown:`, {
    total: userTickets.length,
    closed: closedTickets.length,
    open: openTickets.length,
    statusBreakdown: userTickets.reduce(
      (acc, t) => {
        acc[t.status] = (acc[t.status] || 0) + 1;
        return acc;
      },
      {} as Record<string, number>,
    ),
  });

  // Calculate response times
  const avgPcc = calculateAverageResponseTime(userTickets);

  // Calculate closure times - temporarily use all tickets for debugging
  console.log(
    `🔍 ${user.name}: Using ${userTickets.length} total tickets for closure stats (${closedTickets.length} closed)`,
  );
  const closureStats = calculateClosureStats(userTickets);

  // Calculate CES scores from custom field
  const cesStats = calculateCESStats(userTickets);

  // Calculate technical percentages from tags
  const technicalStats = calculateTechnicalStats(userTickets);

  return {
    name: user.name,
    cesPercent: cesStats.cesPercent,
    avgPcc: avgPcc,
    closed: closedTickets.length,
    open: openTickets.length,
    openGreaterThan14: calculateOpenGreaterThan14Days(openTickets),
    closedLessThan7: closureStats.closedLessThan7Percent,
    closedEqual1: closureStats.closedEqual1Percent,
    participationRate: 0, // Deferred - will be calculated later
    linkCount: calculateCommunicationScore(userTickets),
    citationCount: 0, // Deferred - will be calculated later
    creationCount: calculateTechnicalAccuracy(userTickets),
    enterprisePercent: technicalStats.enterprisePercent,
    technicalPercent: technicalStats.technicalPercent,
    surveyCount:
      cesStats.cesPercent > 0
        ? userTickets.filter((ticket) =>
            ticket.custom_fields?.find(
              (field) => field.id === 31797439524887 && field.value !== null,
            ),
          ).length
        : 0,
  };
}

// Helper functions for metric calculations
function calculateAverageResponseTime(tickets: ZendeskTicket[]): number {
  if (tickets.length === 0) return 0;

  const responseTimes = tickets.map((ticket) => {
    const created = new Date(ticket.created_at);
    const updated = new Date(ticket.updated_at);
    return (updated.getTime() - created.getTime()) / (1000 * 60 * 60); // hours
  });

  return (
    responseTimes.reduce((sum, time) => sum + time, 0) / responseTimes.length
  );
}

function calculateClosureStats(closedTickets: ZendeskTicket[]) {
  console.log(
    `🔍 calculateClosureStats: Processing ${closedTickets.length} closed tickets`,
  );

  if (closedTickets.length === 0) {
    console.log(`⚠️ No closed tickets to process`);
    return { closedLessThan7Percent: 0, closedEqual1Percent: 0 };
  }

  let closedIn3Days = 0; // CL_3: 0-72 hours (0-3 days)
  let closedIn14Days = 0; // CL_14: 0-336 hours (0-14 days)
  let ticketsWithSolvedAt = 0;
  let ticketsWithoutSolvedAt = 0;

  closedTickets.forEach((ticket, index) => {
    // Use solved_at if available, otherwise fall back to updated_at for debugging
    const resolvedDate = ticket.solved_at || ticket.updated_at;

    if (resolvedDate) {
      ticketsWithSolvedAt++;
      const created = new Date(ticket.created_at);
      const resolved = new Date(resolvedDate);
      const hoursDiff =
        (resolved.getTime() - created.getTime()) / (1000 * 60 * 60);

      if (index < 3) {
        // Log first 3 tickets for debugging
        console.log(
          `📊 Ticket ${ticket.id}: created=${ticket.created_at}, resolved=${resolvedDate} (${ticket.solved_at ? "solved_at" : "updated_at"}), hours=${hoursDiff.toFixed(1)}, status=${ticket.status}`,
        );
      }

      // CL_3: 0-72 hours (0-3 days)
      if (hoursDiff <= 72) {
        closedIn3Days++;
      }

      // CL_14: 0-336 hours (0-14 days)
      if (hoursDiff <= 336) {
        closedIn14Days++;
      }
    } else {
      ticketsWithoutSolvedAt++;
      if (index < 3) {
        // Log first 3 tickets without resolved date
        console.log(
          `⚠️ Ticket ${ticket.id}: status=${ticket.status}, no resolved date`,
        );
      }
    }
  });

  console.log(`📈 Closure stats summary:`, {
    totalClosed: closedTickets.length,
    withSolvedAt: ticketsWithSolvedAt,
    withoutSolvedAt: ticketsWithoutSolvedAt,
    closedIn3Days,
    closedIn14Days,
    cl3Percent: (closedIn3Days / closedTickets.length) * 100,
    cl14Percent: (closedIn14Days / closedTickets.length) * 100,
  });

  return {
    closedLessThan7Percent: (closedIn14Days / closedTickets.length) * 100, // CL_14 column
    closedEqual1Percent: (closedIn3Days / closedTickets.length) * 100, // CL_3 column
  };
}

function calculateCESStats(userTickets: ZendeskTicket[]) {
  // Get CES scores from custom field 31797439524887
  const CES_FIELD_ID = 31797439524887;

  console.log(
    `🔍 CES Debug: Processing ${userTickets.length} tickets for CES field ${CES_FIELD_ID}`,
  );

  // Check if we have the specific ticket 19934 mentioned by user
  const ticket19934 = userTickets.find((t) => t.id === 19934);
  if (ticket19934) {
    console.log(
      `🎯 Found ticket 19934! Custom fields:`,
      ticket19934.custom_fields,
    );
    const cesField19934 = ticket19934.custom_fields?.find(
      (field) => field.id === CES_FIELD_ID,
    );
    console.log(`🎯 Ticket 19934 CES field:`, cesField19934);
  } else {
    console.log(`❌ Ticket 19934 not found in user tickets`);
    console.log(
      `📝 Available ticket IDs:`,
      userTickets.map((t) => t.id).slice(0, 10),
    );
  }

  const cesScores: number[] = [];

  userTickets.forEach((ticket) => {
    // Log all custom fields for first few tickets to debug structure
    if (ticket.id === 19934 || cesScores.length < 3) {
      console.log(
        `🔍 Ticket ${ticket.id} custom fields:`,
        ticket.custom_fields?.map((cf) => ({
          id: cf.id,
          value: cf.value,
          type: typeof cf.value,
        })),
      );
    }

    const cesField = ticket.custom_fields?.find(
      (field) => field.id === CES_FIELD_ID,
    );
    if (cesField && cesField.value !== null && cesField.value !== undefined) {
      console.log(`✅ Found CES field in ticket ${ticket.id}:`, cesField);
      const score =
        typeof cesField.value === "string"
          ? parseFloat(cesField.value)
          : Number(cesField.value);
      if (!isNaN(score) && score >= 1 && score <= 7) {
        console.log(`✅ Valid CES score ${score} from ticket ${ticket.id}`);
        cesScores.push(score);
      } else {
        console.log(`❌ Invalid CES score from ticket ${ticket.id}:`, score);
      }
    }
  });

  console.log(
    `🔍 CES calculation: found ${cesScores.length} CES scores in ${userTickets.length} tickets`,
  );
  console.log(`🔍 CES scores:`, cesScores);

  if (cesScores.length === 0) {
    console.log("⚠️ No CES scores found in custom fields, returning 0");
    return { cesPercent: 0 };
  }

  // Calculate percentage of scores that are 5 or above (good scores)
  // Assuming 5-7 are "good" scores on a 1-7 scale
  const goodScores = cesScores.filter((score) => score >= 5).length;
  const cesPercent = (goodScores / cesScores.length) * 100;

  console.log(
    `🔍 CES result: ${goodScores}/${cesScores.length} good scores = ${cesPercent.toFixed(1)}%`,
  );

  return { cesPercent };
}

function calculateOpenGreaterThan14Days(openTickets: ZendeskTicket[]): number {
  const now = new Date();
  return openTickets.filter((ticket) => {
    const created = new Date(ticket.created_at);
    const daysDiff =
      (now.getTime() - created.getTime()) / (1000 * 60 * 60 * 24);
    return daysDiff > 14;
  }).length;
}

function calculateTechnicalStats(tickets: ZendeskTicket[]) {
  if (tickets.length === 0) {
    return { enterprisePercent: 0, technicalPercent: 0 };
  }

  const enterpriseTickets = tickets.filter((ticket) => {
    // Check if "sla_enterprise" is in the tags
    const hasEnterpriseTag = ticket.tags.some(
      (tag) => tag.toLowerCase() === "sla_enterprise",
    );

    // Check if custom field 9207050192535 is equal to "Enterprise"
    const hasEnterpriseCustomField = ticket.custom_fields?.some(
      (field) => field.id === 9207050192535 && field.value === "Enterprise",
    );

    return hasEnterpriseTag || hasEnterpriseCustomField;
  }).length;

  const technicalTickets = tickets.filter((ticket) => {
    // Find the root cause custom field (ID: 6527031427095)
    const rootCauseField = ticket.custom_fields?.find(
      (field) => field.id === 6527031427095,
    );

    // If no root cause field, not technical
    if (!rootCauseField || !rootCauseField.value) {
      return false;
    }

    const rootCause = String(rootCauseField.value).toLowerCase();

    // Non-technical root causes start with these prefixes
    const nonTechnicalPrefixes = [
      "service",
      "account",
      "miscellaneous",
      "styling",
      "fusion",
    ];

    // Check if root cause starts with any non-technical prefix
    const isNonTechnical = nonTechnicalPrefixes.some((prefix) =>
      rootCause.startsWith(prefix),
    );

    // Technical if it doesn't start with non-technical prefixes
    return !isNonTechnical;
  }).length;

  return {
    enterprisePercent: (enterpriseTickets / tickets.length) * 100,
    technicalPercent: (technicalTickets / tickets.length) * 100,
  };
}

function calculateCommunicationScore(tickets: ZendeskTicket[]): number {
  // Simple heuristic: assume tickets with more updates indicate better communication
  if (tickets.length === 0) return 0;

  const avgUpdates =
    tickets.reduce((sum, ticket) => {
      const created = new Date(ticket.created_at);
      const updated = new Date(ticket.updated_at);
      const timeDiff = updated.getTime() - created.getTime();
      return sum + (timeDiff > 0 ? 1 : 0);
    }, 0) / tickets.length;

  return Math.min(5, Math.max(1, avgUpdates));
}

function calculateResponseQuality(
  tickets: ZendeskTicket[],
  ratings: ZendeskSatisfactionRating[],
): number {
  if (ratings.length === 0) {
    // Return 0 when no ratings available - no dummy data
    return 0;
  }

  const goodRatings = ratings.filter(
    (rating) => rating.score === "good",
  ).length;
  const badRatings = ratings.filter((rating) => rating.score === "bad").length;

  const score = (goodRatings * 5 + badRatings * 1) / ratings.length;
  return Math.max(1, Math.min(5, score));
}

function calculateTechnicalAccuracy(tickets: ZendeskTicket[]): number {
  if (tickets.length === 0) return 3; // Default score

  // Calculate based on reopened tickets (lower is better for accuracy)
  const totalTickets = tickets.length;
  const closedThenReopened = tickets.filter((ticket) => {
    return (
      ticket.status === "open" &&
      new Date(ticket.updated_at) > new Date(ticket.created_at)
    );
  }).length;

  const accuracy = 1 - closedThenReopened / totalTickets;
  return Math.max(1, Math.min(5, accuracy * 5));
}

function calculateResolutionScore(tickets: ZendeskTicket[]): number {
  // Score based on how quickly tickets are resolved
  if (tickets.length === 0) return 3;

  const resolvedTickets = tickets.filter((ticket) => ticket.solved_at);
  if (resolvedTickets.length === 0) return 2;

  const avgResolutionTime =
    resolvedTickets.reduce((sum, ticket) => {
      const created = new Date(ticket.created_at);
      const solved = new Date(ticket.solved_at!);
      return (
        sum + (solved.getTime() - created.getTime()) / (1000 * 60 * 60 * 24)
      ); // days
    }, 0) / resolvedTickets.length;

  // Score inversely related to resolution time (faster = better)
  if (avgResolutionTime <= 1) return 5;
  if (avgResolutionTime <= 3) return 4;
  if (avgResolutionTime <= 7) return 3;
  if (avgResolutionTime <= 14) return 2;
  return 1;
}

function calculateSatisfactionScore(
  ratings: ZendeskSatisfactionRating[],
): number {
  if (ratings.length === 0) return 3;

  const goodRatings = ratings.filter(
    (rating) => rating.score === "good",
  ).length;
  const totalRatings = ratings.length;

  return Math.max(1, Math.min(5, (goodRatings / totalRatings) * 5));
}

function calculateHandlingScore(tickets: ZendeskTicket[]): number {
  if (tickets.length === 0) return 3;

  // Score based on ticket priority handling and status management
  const highPriorityHandled = tickets
    .filter(
      (ticket) => ticket.priority === "high" || ticket.priority === "urgent",
    )
    .filter(
      (ticket) => ticket.status === "solved" || ticket.status === "closed",
    ).length;

  const totalHighPriority = tickets.filter(
    (ticket) => ticket.priority === "high" || ticket.priority === "urgent",
  ).length;

  if (totalHighPriority === 0) return 4; // Good score if no high priority tickets

  const handlingRatio = highPriorityHandled / totalHighPriority;
  return Math.max(1, Math.min(5, handlingRatio * 5));
}

// Define the specific engineers we want to show (hardcoded list)
const TARGET_ENGINEERS = new Map([
  ["Jared Beckler", 29215234714775],
  ["Rahul Joshi", 29092423638935],
  ["Parth Sharma", 29092389569431],
  ["Fernando Duran", 24100359866391],
  ["Alex Bridgeman", 19347232342679],
  ["Sheema Parwaz", 16211207272855],
  ["Manish Sharma", 5773445002519],
  ["Akash Singh", 26396676511767],
]);

// Main data fetching function
export async function fetchAllEngineerMetrics(
  startDate?: Date,
  endDate?: Date,
): Promise<EngineerMetrics[]> {
  console.log("🚀 Starting fetchAllEngineerMetrics...");

  try {
<<<<<<< HEAD
    console.log("✅ Attempting to fetch real Zendesk data...");
    // Make requests sequentially to avoid rate limits
    console.log("🧑‍💻 Fetching users...");
    const users = await getUsers(); // This now fetches only engineers from nameToIdMap
    console.log("🎫 Fetching tickets...");
    const tickets = await getTickets(startDate, endDate);
    console.log("⭐ Fetching satisfaction ratings...");
    const ratings = await getSatisfactionRatings(startDate, endDate);

    console.log("📊 Raw data received:");
    console.log("- Engineers:", users.length);
    console.log("- Tickets:", tickets.length);
    console.log("- Ratings:", ratings.length);

    console.log(
      "👥 Engineers fetched:",
      users.map((u) => u.name),
    );

    if (users.length === 0) {
      console.error(
        "❌ No engineers found from API - this should not happen with real data",
      );
      throw new Error("No engineers found in API response");
    }

    const engineerMetrics = users.map((user) =>
      calculateEngineerMetrics(user, tickets, ratings, startDate, endDate),
    );

    console.log(
      "📈 Generated metrics for:",
      engineerMetrics.map((e) => e.name),
    );
    return engineerMetrics;
  } catch (error) {
    console.error("❌ Failed to fetch real data:", error);
    throw error; // Don't fall back to mock data - always use real data
=======
    console.log("🔄 Fetching engineer metrics from API endpoints");
    console.log("📅 Date range:", { startDate, endDate });

    const [users, tickets] = await Promise.all([
      getUsers(),
      getTickets(startDate, endDate),
    ]);

    console.log("📦 Raw API data:", {
      usersCount: users.length,
      ticketsCount: tickets.length,
      userSample: users.slice(0, 3).map((u) => ({ id: u.id, name: u.name })),
    });

    // Debug the filtering process
    console.log("🔍 Engineer filtering debug:");
    console.log("  Expected engineers:", Array.from(TARGET_ENGINEERS.keys()));
    console.log(
      "  API returned users:",
      users.map((u) => ({ id: u.id, name: u.name })),
    );

    // Filter users to only include engineers from our hardcoded list
    const filteredUsers = users.filter((user) => {
      const hasName = TARGET_ENGINEERS.has(user.name);
      const hasCorrectId = TARGET_ENGINEERS.get(user.name) === user.id;
      console.log(
        `  ${user.name} (${user.id}): hasName=${hasName}, hasCorrectId=${hasCorrectId}`,
      );
      return hasName && hasCorrectId;
    });

    console.log(
      "👥 Filtered engineers:",
      filteredUsers.map((u) => ({ id: u.id, name: u.name })),
    );

    // If we found engineers in the API, calculate real metrics
    if (filteredUsers.length > 0) {
      const engineerMetrics = filteredUsers.map((user) => {
        console.log(`🔍 Calculating metrics for ${user.name} (ID: ${user.id})`);

        const userTickets = tickets.filter(
          (ticket) => ticket.assignee_id === user.id,
        );
        console.log(`📊 ${user.name} raw data:`, {
          ticketsCount: userTickets.length,
          ticketStatuses: userTickets.reduce((acc, t) => {
            acc[t.status] = (acc[t.status] || 0) + 1;
            return acc;
          }, {}),
          sampleCustomFields: userTickets.slice(0, 2).map((t) => ({
            ticketId: t.id,
            customFields:
              t.custom_fields?.map((cf) => ({ id: cf.id, value: cf.value })) ||
              [],
          })),
        });

        const metrics = calculateEngineerMetrics(user, tickets);

        console.log(`📈 ${user.name} calculated metrics:`, {
          closed: metrics.closed,
          open: metrics.open,
          cesPercent: metrics.cesPercent,
          surveyCount: metrics.surveyCount,
        });

        return metrics;
      });

      console.log(
        "��� All engineer metrics calculated:",
        engineerMetrics.length,
      );
      return engineerMetrics;
    } else {
      // If no engineers found in API, return empty array
      console.log("⚠️ No engineers found in API, returning empty array");
      return [];
    }
  } catch (error) {
    console.error("❌ Error fetching engineer metrics:", error);

    // On error, return empty array - no dummy data
    console.log("🔄 Returning empty array due to API error");
    return [];
>>>>>>> 7047853e
  }

  console.log(
    "📈 Generated metrics for:",
    engineerMetrics.map((e) => e.name),
  );
  return engineerMetrics;
}

export async function calculateTeamAverages(
  engineerMetrics: EngineerMetrics[],
<<<<<<< HEAD
): Promise<EngineerMetrics> {
  console.log(
    "📊 Calculating team averages for",
    engineerMetrics.length,
    "engineers",
  );
  console.log(
    "👥 Engineers:",
    engineerMetrics.map((e) => e.name),
  );

  if (engineerMetrics.length === 0) {
    console.error(
      "❌ No engineer metrics available for team average calculation",
    );
    throw new Error(
      "No engineer metrics available for team average calculation",
    );
=======
): Promise<EngineerMetrics | null> {
  if (engineerMetrics.length === 0) {
    // Return null when no engineer metrics available - no dummy data
    console.log("⚠️ No engineer metrics available, returning null");
    return null;
>>>>>>> 7047853e
  }

  const averages = engineerMetrics.reduce(
    (acc, engineer) => ({
      cesPercent: acc.cesPercent + engineer.cesPercent,
      avgPcc: acc.avgPcc + engineer.avgPcc,
      closed: acc.closed + engineer.closed,
      open: acc.open + engineer.open,
      openGreaterThan14: acc.openGreaterThan14 + engineer.openGreaterThan14,
      closedLessThan7: acc.closedLessThan7 + engineer.closedLessThan7,
      closedEqual1: acc.closedEqual1 + engineer.closedEqual1,
      participationRate: acc.participationRate + engineer.participationRate,
      linkCount: acc.linkCount + engineer.linkCount,
      citationCount: acc.citationCount + engineer.citationCount,
      creationCount: acc.creationCount + engineer.creationCount,
      enterprisePercent: acc.enterprisePercent + engineer.enterprisePercent,
      technicalPercent: acc.technicalPercent + engineer.technicalPercent,
      surveyCount: acc.surveyCount + engineer.surveyCount,
    }),
    {
      cesPercent: 0,
      avgPcc: 0,
      closed: 0,
      open: 0,
      openGreaterThan14: 0,
      closedLessThan7: 0,
      closedEqual1: 0,
      participationRate: 0,
      linkCount: 0,
      citationCount: 0,
      creationCount: 0,
      enterprisePercent: 0,
      technicalPercent: 0,
      surveyCount: 0,
    },
  );

  const count = engineerMetrics.length;

  return {
    name: "Team Average",
    cesPercent: averages.cesPercent / count,
    avgPcc: averages.avgPcc / count,
    closed: Math.round(averages.closed / count),
    open: averages.open / count,
    openGreaterThan14: averages.openGreaterThan14 / count,
    closedLessThan7: averages.closedLessThan7 / count,
    closedEqual1: averages.closedEqual1 / count,
    participationRate: averages.participationRate / count,
    linkCount: averages.linkCount / count,
    citationCount: averages.citationCount / count,
    creationCount: averages.creationCount / count,
    enterprisePercent: averages.enterprisePercent / count,
    technicalPercent: averages.technicalPercent / count,
    surveyCount: averages.surveyCount / count,
  };
}<|MERGE_RESOLUTION|>--- conflicted
+++ resolved
@@ -3,11 +3,7 @@
 
 // Backend proxy URL - always use relative URLs for Vite proxy
 const getApiBaseUrl = () => {
-<<<<<<< HEAD
-  console.log("🔄 Using relative URLs for API requests");
-=======
   // Always use relative URLs - this will work with proxy configuration
->>>>>>> 7047853e
   return "/api/zendesk";
 };
 
@@ -24,21 +20,6 @@
 // Check if backend is available
 async function checkBackendHealth(): Promise<boolean> {
   try {
-<<<<<<< HEAD
-    console.log("🏥 Checking backend health...");
-    // Create timeout signal for fetch request
-    const controller = new AbortController();
-    const timeoutId = setTimeout(() => controller.abort(), 5000);
-
-    const response = await fetch("/api/health", {
-      method: "GET",
-      headers: {
-        "Content-Type": "application/json",
-      },
-      signal: controller.signal,
-    });
-
-=======
     const healthUrl = "/api/health";
     console.log("Checking backend health at:", healthUrl);
 
@@ -47,19 +28,13 @@
     const timeoutId = setTimeout(() => controller.abort(), 3000); // 3 second timeout
 
     const response = await fetch(healthUrl, { signal: controller.signal });
->>>>>>> 7047853e
     clearTimeout(timeoutId);
 
     if (!response.ok) {
       console.warn(
-<<<<<<< HEAD
-        "❌ Backend health check failed - response not ok:",
-        response.status,
-=======
         "Health check failed:",
         response.status,
         response.statusText,
->>>>>>> 7047853e
       );
       return false;
     }
@@ -67,14 +42,6 @@
     const responseText = await response.text();
     const data = JSON.parse(responseText);
     const isHealthy = data.status === "OK";
-<<<<<<< HEAD
-    console.log(
-      isHealthy ? "✅ Backend is healthy" : "❌ Backend is not healthy",
-    );
-    return isHealthy;
-  } catch (error) {
-    console.warn("❌ Backend health check failed with error:", error);
-=======
     console.log("Backend health check result:", isHealthy);
     return isHealthy;
   } catch (error) {
@@ -83,7 +50,6 @@
     } else {
       console.warn("Backend health check failed:", error);
     }
->>>>>>> 7047853e
     return false;
   }
 }
@@ -105,19 +71,7 @@
   console.log(`🌐 Base URL: ${baseUrl}, Endpoint: ${endpoint}`);
 
   try {
-<<<<<<< HEAD
-    // Add timeout to prevent hanging on rate limits - increased for rate limit handling
-    const controller = new AbortController();
-    const timeoutId = setTimeout(() => controller.abort(), 120000); // 2 minute timeout for rate limits
-
-    const response = await fetch(url.toString(), {
-      signal: controller.signal,
-    });
-
-    clearTimeout(timeoutId);
-=======
     const response = await fetch(urlString);
->>>>>>> 7047853e
 
     console.log(`📋 Response status: ${response.status}`);
     console.log(
@@ -125,59 +79,6 @@
       Object.fromEntries(response.headers.entries()),
     );
 
-<<<<<<< HEAD
-    if (!response.ok) {
-      // For error responses, try to read the error details
-      let errorText: string = `HTTP ${response.status} ${response.statusText}`;
-
-      try {
-        // Read as text first to avoid stream consumption issues
-        const responseText = await response.text();
-        console.log("📄 Raw error response:", responseText);
-
-        if (responseText) {
-          try {
-            // Try to parse as JSON
-            const errorData = JSON.parse(responseText);
-            errorText = errorData.error || errorData.message || responseText;
-            console.log("📄 Parsed error JSON:", errorData);
-          } catch (jsonParseError) {
-            // If not valid JSON, use the raw text
-            errorText = responseText;
-            console.log("📄 Using raw text as error");
-          }
-        }
-      } catch (readError) {
-        console.warn("⚠️ Could not read error response:", readError);
-      }
-
-      console.error(`API error response:`, errorText);
-
-      // Handle specific backend errors
-      if (errorText.includes("Rate limit protection active")) {
-        throw new Error(errorText);
-      }
-
-      throw new Error(
-        `API error: ${response.status} ${response.statusText} - ${errorText}`,
-      );
-    }
-
-    // For successful responses, read as JSON directly
-    const contentType = response.headers.get("content-type");
-    try {
-      if (contentType && contentType.includes("application/json")) {
-        return await response.json();
-      } else {
-        // For non-JSON responses, read as text
-        const responseText = await response.text();
-        console.warn("Non-JSON response received:", contentType);
-        return responseText as T;
-      }
-    } catch (parseError) {
-      console.error("Failed to parse response:", parseError);
-      throw new Error("Failed to parse response from server");
-=======
     // Read response text once, regardless of status
     let responseText: string;
     try {
@@ -199,7 +100,7 @@
     if (!response.ok) {
       console.error(`❌ API error response:`, responseText);
       throw new Error(
-        `API error: ${response.status} ${response.statusText} - ${responseText}`,
+        `API error: ${response.status} ${response.statusText} - ${errorText}`,
       );
     }
 
@@ -214,7 +115,6 @@
     } catch (jsonError) {
       console.error(`❌ Failed to parse JSON:`, responseText.substring(0, 500));
       throw new Error(`Invalid JSON response: ${jsonError}`);
->>>>>>> 7047853e
     }
   } catch (error) {
     console.error(`��� API request failed for ${urlString}:`, error);
@@ -296,64 +196,6 @@
 
 // API functions
 export async function getUsers(): Promise<ZendeskUser[]> {
-<<<<<<< HEAD
-  console.log("🎯 Fetching engineers by specific IDs from nameToIdMap");
-  const engineerEntries = Array.from(nameToIdMap.entries());
-  console.log("📋 Engineer entries:", engineerEntries);
-  console.log(
-    `⏱️  Processing ${engineerEntries.length} engineers sequentially to avoid rate limits...`,
-  );
-
-  const users: ZendeskUser[] = [];
-  let processed = 0;
-
-  for (const [name, id] of engineerEntries) {
-    processed++;
-    console.log(
-      `[${processed}/${engineerEntries.length}] Processing engineer: ${name}`,
-    );
-
-    // Add a longer delay every few requests
-    if (processed % 3 === 0) {
-      console.log("��� Taking a longer break to avoid rate limits...");
-      await new Promise((resolve) => setTimeout(resolve, 5000)); // 5 second break every 3 requests
-    }
-    try {
-      console.log(`👤 Fetching engineer: ${name} (ID: ${id})`);
-      const response = await apiRequest<{ user: ZendeskUser }>(`/users/${id}`);
-      users.push(response.user);
-      console.log(
-        `✅ Successfully fetched: ${response.user.name} (actual name: ${response.user.name})`,
-      );
-
-      // Add longer delay between requests to avoid rate limits
-      await new Promise((resolve) => setTimeout(resolve, 2000)); // 2 second delay
-    } catch (error) {
-      console.warn(`❌ Failed to fetch engineer ${name} (ID: ${id}):`, error);
-
-      // Handle AbortError specifically
-      if (error instanceof Error && error.name === "AbortError") {
-        console.warn(`⏰ Request timeout for ${name}, creating placeholder`);
-      }
-
-      // Create a placeholder user if the ID doesn't exist or request failed
-      const placeholderUser: ZendeskUser = {
-        id: id,
-        name: name,
-        email: `${name.toLowerCase().replace(" ", ".")}@placeholder.com`,
-        role: "agent",
-        active: true,
-        created_at: new Date().toISOString(),
-        updated_at: new Date().toISOString(),
-      };
-      users.push(placeholderUser);
-      console.log(`📝 Created placeholder for: ${name}`);
-    }
-  }
-
-  console.log(`📊 Total engineers: ${users.length}/${nameToIdMap.size}`);
-  return users;
-=======
   try {
     const response = await apiRequest<ZendeskUsersResponse>("/users");
     console.log("🔍 getUsers() success:", response.users.length, "users");
@@ -365,60 +207,12 @@
     );
     return [];
   }
->>>>>>> 7047853e
 }
 
 export async function getTickets(
   startDate?: Date,
   endDate?: Date,
 ): Promise<ZendeskTicket[]> {
-<<<<<<< HEAD
-  const params = new URLSearchParams();
-
-  if (startDate && endDate) {
-    params.append("start_date", startDate.toISOString());
-    params.append("end_date", endDate.toISOString());
-    console.log(
-      `🔍 Date filter - Start: ${startDate.toISOString()}, End: ${endDate.toISOString()}`,
-    );
-  }
-
-  const response = await apiRequest<ZendeskTicketsResponse>("/tickets", params);
-
-  // Debug ticket 20225 specifically
-  const ticket20225 = response.tickets.find((t) => t.id === 20225);
-  if (ticket20225) {
-    console.log(`🎫 Found ticket 20225 in API response:`, {
-      id: ticket20225.id,
-      status: ticket20225.status,
-      created_at: ticket20225.created_at,
-      assignee_id: ticket20225.assignee_id,
-      subject: ticket20225.subject.substring(0, 50) + "...",
-    });
-  } else {
-    console.log(
-      `❌ Ticket 20225 NOT found in API response (total tickets: ${response.tickets.length})`,
-    );
-  }
-
-  return response.tickets;
-}
-
-export async function getTicketById(ticketId: number): Promise<ZendeskTicket> {
-  console.log(`🎫 Fetching ticket by ID: ${ticketId}`);
-  const response = await apiRequest<{ ticket: ZendeskTicket }>(
-    `/tickets/${ticketId}`,
-  );
-  console.log(`✅ Successfully fetched ticket ${ticketId}:`, response.ticket);
-  return response.ticket;
-}
-
-export async function getSatisfactionRatings(
-  startDate?: Date,
-  endDate?: Date,
-): Promise<ZendeskSatisfactionRating[]> {
-  const params = new URLSearchParams();
-=======
   try {
     const params = new URLSearchParams();
 
@@ -461,7 +255,6 @@
         response.tickets.slice(0, 10).map((t) => t.id),
       );
     }
->>>>>>> 7047853e
 
     return response.tickets;
   } catch (error) {
@@ -477,12 +270,6 @@
 export function calculateEngineerMetrics(
   user: ZendeskUser,
   tickets: ZendeskTicket[],
-<<<<<<< HEAD
-  satisfactionRatings: ZendeskSatisfactionRating[],
-  startDate?: Date,
-  endDate?: Date,
-=======
->>>>>>> 7047853e
 ): EngineerMetrics {
   const userTickets = tickets.filter(
     (ticket) => ticket.assignee_id === user.id,
@@ -962,46 +749,6 @@
   console.log("🚀 Starting fetchAllEngineerMetrics...");
 
   try {
-<<<<<<< HEAD
-    console.log("✅ Attempting to fetch real Zendesk data...");
-    // Make requests sequentially to avoid rate limits
-    console.log("🧑‍💻 Fetching users...");
-    const users = await getUsers(); // This now fetches only engineers from nameToIdMap
-    console.log("🎫 Fetching tickets...");
-    const tickets = await getTickets(startDate, endDate);
-    console.log("⭐ Fetching satisfaction ratings...");
-    const ratings = await getSatisfactionRatings(startDate, endDate);
-
-    console.log("📊 Raw data received:");
-    console.log("- Engineers:", users.length);
-    console.log("- Tickets:", tickets.length);
-    console.log("- Ratings:", ratings.length);
-
-    console.log(
-      "👥 Engineers fetched:",
-      users.map((u) => u.name),
-    );
-
-    if (users.length === 0) {
-      console.error(
-        "❌ No engineers found from API - this should not happen with real data",
-      );
-      throw new Error("No engineers found in API response");
-    }
-
-    const engineerMetrics = users.map((user) =>
-      calculateEngineerMetrics(user, tickets, ratings, startDate, endDate),
-    );
-
-    console.log(
-      "📈 Generated metrics for:",
-      engineerMetrics.map((e) => e.name),
-    );
-    return engineerMetrics;
-  } catch (error) {
-    console.error("❌ Failed to fetch real data:", error);
-    throw error; // Don't fall back to mock data - always use real data
-=======
     console.log("🔄 Fetching engineer metrics from API endpoints");
     console.log("📅 Date range:", { startDate, endDate });
 
@@ -1089,7 +836,6 @@
     // On error, return empty array - no dummy data
     console.log("🔄 Returning empty array due to API error");
     return [];
->>>>>>> 7047853e
   }
 
   console.log(
@@ -1101,32 +847,11 @@
 
 export async function calculateTeamAverages(
   engineerMetrics: EngineerMetrics[],
-<<<<<<< HEAD
-): Promise<EngineerMetrics> {
-  console.log(
-    "📊 Calculating team averages for",
-    engineerMetrics.length,
-    "engineers",
-  );
-  console.log(
-    "👥 Engineers:",
-    engineerMetrics.map((e) => e.name),
-  );
-
-  if (engineerMetrics.length === 0) {
-    console.error(
-      "❌ No engineer metrics available for team average calculation",
-    );
-    throw new Error(
-      "No engineer metrics available for team average calculation",
-    );
-=======
 ): Promise<EngineerMetrics | null> {
   if (engineerMetrics.length === 0) {
     // Return null when no engineer metrics available - no dummy data
     console.log("⚠️ No engineer metrics available, returning null");
     return null;
->>>>>>> 7047853e
   }
 
   const averages = engineerMetrics.reduce(
